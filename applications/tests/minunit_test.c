--- conflicted
+++ resolved
@@ -71,12 +71,9 @@
     MU_RUN_TEST(mu_test_furi_create_open);
     MU_RUN_TEST(mu_test_furi_valuemutex);
     MU_RUN_TEST(mu_test_furi_concurrent_access);
-<<<<<<< HEAD
-=======
     MU_RUN_TEST(mu_test_furi_pubsub);
 
     MU_RUN_TEST(mu_test_furi_memmgr);
->>>>>>> 05ef19b0
 }
 
 int run_minunit() {
