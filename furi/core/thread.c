#include "thread.h"
#include "kernel.h"
#include "memmgr.h"
#include "memmgr_heap.h"
#include "check.h"
#include "common_defines.h"
#include "string.h"

#include "log.h"
#include <furi_hal_rtc.h>

#include <FreeRTOS.h>
#include <stdint.h>
#include <task.h>

#define TAG "FuriThread"

#define THREAD_NOTIFY_INDEX (1) // Index 0 is used for stream buffers

#define THREAD_MAX_STACK_SIZE (UINT16_MAX * sizeof(StackType_t))

typedef struct FuriThreadStdout FuriThreadStdout;

struct FuriThreadStdout {
    FuriThreadStdoutWriteCallback write_callback;
    FuriString* buffer;
};

struct FuriThread {
    StaticTask_t container;
    TaskHandle_t task_handle;
    StackType_t* stack_buffer;

    FuriThreadState state;
    int32_t ret;

    FuriThreadCallback callback;
    void* context;

    FuriThreadStateCallback state_callback;
    void* state_context;

    char* name;
    char* appid;

    FuriThreadPriority priority;

    size_t stack_size;
    size_t heap_size;

    FuriThreadStdout output;

    // Keep all non-alignable byte types in one place,
    // this ensures that the size of this structure is minimal
    bool is_service;
    bool heap_trace_enabled;
};

// IMPORTANT: container MUST be the FIRST struct member
static_assert(offsetof(FuriThread, container) == 0);

static size_t __furi_thread_stdout_write(FuriThread* thread, const char* data, size_t size);
static int32_t __furi_thread_stdout_flush(FuriThread* thread);

/** Catch threads that are trying to exit wrong way */
__attribute__((__noreturn__)) void furi_thread_catch(void) { //-V1082
    // If you're here it means you're probably doing something wrong
    // with critical sections or with scheduler state
    asm volatile("nop"); // extra magic
    furi_crash("You are doing it wrong"); //-V779
    __builtin_unreachable();
}

static void furi_thread_set_state(FuriThread* thread, FuriThreadState state) {
    furi_assert(thread);
    thread->state = state;
    if(thread->state_callback) {
        thread->state_callback(state, thread->state_context);
    }
}

static void furi_thread_body(void* context) {
    furi_check(context);
    FuriThread* thread = context;

    // store thread instance to thread local storage
    furi_check(pvTaskGetThreadLocalStoragePointer(NULL, 0) == NULL);
    vTaskSetThreadLocalStoragePointer(NULL, 0, thread);

    furi_check(thread->state == FuriThreadStateStarting);
    furi_thread_set_state(thread, FuriThreadStateRunning);

    TaskHandle_t task_handle = xTaskGetCurrentTaskHandle();
    if(thread->heap_trace_enabled == true) {
        memmgr_heap_enable_thread_trace((FuriThreadId)task_handle);
    }

    thread->ret = thread->callback(thread->context);

    furi_check(!thread->is_service, "Service threads MUST NOT return");

    if(thread->heap_trace_enabled == true) {
        furi_delay_ms(33);
        thread->heap_size = memmgr_heap_get_thread_memory((FuriThreadId)task_handle);
        furi_log_print_format(
            thread->heap_size ? FuriLogLevelError : FuriLogLevelInfo,
            TAG,
            "%s allocation balance: %zu",
            thread->name ? thread->name : "Thread",
            thread->heap_size);
        memmgr_heap_disable_thread_trace((FuriThreadId)task_handle);
    }

    furi_check(thread->state == FuriThreadStateRunning);

    // flush stdout
    __furi_thread_stdout_flush(thread);

    furi_thread_set_state(thread, FuriThreadStateStopped);

    vTaskDelete(NULL);
    furi_thread_catch();
}

static void furi_thread_init_common(FuriThread* thread) {
    thread->output.buffer = furi_string_alloc();

    FuriThread* parent = NULL;
    if(xTaskGetSchedulerState() != taskSCHEDULER_NOT_STARTED) {
        // TLS is not available, if we called not from thread context
        parent = pvTaskGetThreadLocalStoragePointer(NULL, 0);

        if(parent && parent->appid) {
            furi_thread_set_appid(thread, parent->appid);
        } else {
            furi_thread_set_appid(thread, "unknown");
        }
    } else {
        // if scheduler is not started, we are starting driver thread
        furi_thread_set_appid(thread, "driver");
    }

    FuriHalRtcHeapTrackMode mode = furi_hal_rtc_get_heap_track_mode();
    if(mode == FuriHalRtcHeapTrackModeAll) {
        thread->heap_trace_enabled = true;
    } else if(mode == FuriHalRtcHeapTrackModeTree && furi_thread_get_current_id()) {
        if(parent) thread->heap_trace_enabled = parent->heap_trace_enabled;
    } else {
        thread->heap_trace_enabled = false;
    }
}

FuriThread* furi_thread_alloc(void) {
    FuriThread* thread = malloc(sizeof(FuriThread));

    furi_thread_init_common(thread);

    return thread;
}

FuriThread* furi_thread_alloc_service(
    const char* name,
    uint32_t stack_size,
    FuriThreadCallback callback,
    void* context) {
    FuriThread* thread = memmgr_alloc_from_pool(sizeof(FuriThread));

    furi_thread_init_common(thread);

    thread->stack_buffer = memmgr_alloc_from_pool(stack_size);
    thread->stack_size = stack_size;
    thread->is_service = true;

    furi_thread_set_name(thread, name);
    furi_thread_set_callback(thread, callback);
    furi_thread_set_context(thread, context);

    return thread;
}

FuriThread* furi_thread_alloc_ex(
    const char* name,
    uint32_t stack_size,
    FuriThreadCallback callback,
    void* context) {
    FuriThread* thread = furi_thread_alloc();
    furi_thread_set_name(thread, name);
    furi_thread_set_stack_size(thread, stack_size);
    furi_thread_set_callback(thread, callback);
    furi_thread_set_context(thread, context);
    return thread;
}

void furi_thread_free(FuriThread* thread) {
    furi_check(thread);
    // Cannot free a service thread
    furi_check(thread->is_service == false);
    // Cannot free a non-joined thread
    furi_check(thread->state == FuriThreadStateStopped);
    furi_check(thread->task_handle == NULL);

    furi_thread_set_name(thread, NULL);
    furi_thread_set_appid(thread, NULL);

    if(thread->stack_buffer) {
        free(thread->stack_buffer);
    }

    furi_string_free(thread->output.buffer);
    free(thread);
}

void furi_thread_set_name(FuriThread* thread, const char* name) {
    furi_check(thread);
    furi_check(thread->state == FuriThreadStateStopped);

    if(thread->name) {
        free(thread->name);
    }

    thread->name = name ? strdup(name) : NULL;
}

void furi_thread_set_appid(FuriThread* thread, const char* appid) {
    furi_check(thread);
    furi_check(thread->state == FuriThreadStateStopped);

    if(thread->appid) {
        free(thread->appid);
    }

    thread->appid = appid ? strdup(appid) : NULL;
}

void furi_thread_set_stack_size(FuriThread* thread, size_t stack_size) {
    furi_check(thread);
    furi_check(thread->state == FuriThreadStateStopped);
    furi_check(stack_size);
    furi_check(stack_size <= THREAD_MAX_STACK_SIZE);
    furi_check(stack_size % sizeof(StackType_t) == 0);
    // Stack size cannot be configured for a thread that has been marked as a service
    furi_check(thread->is_service == false);

    if(thread->stack_buffer) {
        free(thread->stack_buffer);
    }

    thread->stack_buffer = malloc(stack_size);
    thread->stack_size = stack_size;
}

void furi_thread_set_callback(FuriThread* thread, FuriThreadCallback callback) {
    furi_check(thread);
    furi_check(thread->state == FuriThreadStateStopped);
    thread->callback = callback;
}

void furi_thread_set_context(FuriThread* thread, void* context) {
    furi_check(thread);
    furi_check(thread->state == FuriThreadStateStopped);
    thread->context = context;
}

void furi_thread_set_priority(FuriThread* thread, FuriThreadPriority priority) {
    furi_check(thread);
    furi_check(thread->state == FuriThreadStateStopped);
    furi_check(priority >= FuriThreadPriorityIdle && priority <= FuriThreadPriorityIsr);
    thread->priority = priority;
}

FuriThreadPriority furi_thread_get_priority(FuriThread* thread) {
    furi_check(thread);
    TaskHandle_t hTask = furi_thread_get_id(thread);
    return (FuriThreadPriority)uxTaskPriorityGet(hTask);
}

void furi_thread_set_current_priority(FuriThreadPriority priority) {
    furi_check(priority <= FuriThreadPriorityIsr);

    UBaseType_t new_priority = priority ? priority : FuriThreadPriorityNormal;
    vTaskPrioritySet(NULL, new_priority);
}

FuriThreadPriority furi_thread_get_current_priority(void) {
    return (FuriThreadPriority)uxTaskPriorityGet(NULL);
}

void furi_thread_set_state_callback(FuriThread* thread, FuriThreadStateCallback callback) {
    furi_check(thread);
    furi_check(thread->state == FuriThreadStateStopped);
    thread->state_callback = callback;
}

void furi_thread_set_state_context(FuriThread* thread, void* context) {
    furi_check(thread);
    furi_check(thread->state == FuriThreadStateStopped);
    thread->state_context = context;
}

FuriThreadState furi_thread_get_state(FuriThread* thread) {
    furi_check(thread);
    return thread->state;
}

void furi_thread_start(FuriThread* thread) {
    furi_check(thread);
    furi_check(thread->callback);
    furi_check(thread->state == FuriThreadStateStopped);
    furi_check(thread->stack_size > 0);

    furi_thread_set_state(thread, FuriThreadStateStarting);

    uint32_t stack_depth = thread->stack_size / sizeof(StackType_t);
    UBaseType_t priority = thread->priority ? thread->priority : FuriThreadPriorityNormal;
<<<<<<< HEAD
    if(thread->is_service) {
        thread->task_handle = xTaskCreateStatic(
            furi_thread_body,
            thread->name,
            stack,
            thread,
            priority,
            memmgr_aux_pool_alloc(sizeof(StackType_t) * stack),
            memmgr_aux_pool_alloc(sizeof(StaticTask_t)));
    } else {
        BaseType_t ret = xTaskCreate(
            furi_thread_body, thread->name, stack, thread, priority, &thread->task_handle);
        furi_check(ret == pdPASS);
    }
=======
>>>>>>> 798e0c3e

    thread->task_handle = xTaskCreateStatic(
        furi_thread_body,
        thread->name,
        stack_depth,
        thread,
        priority,
        thread->stack_buffer,
        &thread->container);

    furi_check(thread->task_handle == (TaskHandle_t)&thread->container);
}

void furi_thread_cleanup_tcb_event(TaskHandle_t task) {
    FuriThread* thread = pvTaskGetThreadLocalStoragePointer(task, 0);
    if(thread) {
        // clear thread local storage
        vTaskSetThreadLocalStoragePointer(task, 0, NULL);
        furi_check(thread->task_handle == task);
        thread->task_handle = NULL;
    }
}

bool furi_thread_join(FuriThread* thread) {
    furi_check(thread);
    // Cannot join a service thread
    furi_check(!thread->is_service);
    // Cannot join a thread to itself
    furi_check(furi_thread_get_current() != thread);

    // !!! IMPORTANT NOTICE !!!
    //
    // If your thread exited, but your app stuck here: some other thread uses
    // all cpu time, which delays kernel from releasing task handle
    while(thread->task_handle) {
        furi_delay_ms(10);
    }

    return true;
}

FuriThreadId furi_thread_get_id(FuriThread* thread) {
    furi_check(thread);
    return thread->task_handle;
}

void furi_thread_enable_heap_trace(FuriThread* thread) {
    furi_check(thread);
    furi_check(thread->state == FuriThreadStateStopped);
    thread->heap_trace_enabled = true;
}

void furi_thread_disable_heap_trace(FuriThread* thread) {
    furi_check(thread);
    furi_check(thread->state == FuriThreadStateStopped);
    thread->heap_trace_enabled = false;
}

size_t furi_thread_get_heap_size(FuriThread* thread) {
    furi_check(thread);
    furi_check(thread->heap_trace_enabled == true);
    return thread->heap_size;
}

int32_t furi_thread_get_return_code(FuriThread* thread) {
    furi_check(thread);
    furi_check(thread->state == FuriThreadStateStopped);
    return thread->ret;
}

FuriThreadId furi_thread_get_current_id(void) {
    return xTaskGetCurrentTaskHandle();
}

FuriThread* furi_thread_get_current(void) {
    FuriThread* thread = pvTaskGetThreadLocalStoragePointer(NULL, 0);
    return thread;
}

void furi_thread_yield(void) {
    furi_check(!FURI_IS_IRQ_MODE());
    taskYIELD();
}

/* Limits */
#define MAX_BITS_TASK_NOTIFY 31U
#define MAX_BITS_EVENT_GROUPS 24U

#define THREAD_FLAGS_INVALID_BITS (~((1UL << MAX_BITS_TASK_NOTIFY) - 1U))
#define EVENT_FLAGS_INVALID_BITS (~((1UL << MAX_BITS_EVENT_GROUPS) - 1U))

uint32_t furi_thread_flags_set(FuriThreadId thread_id, uint32_t flags) {
    TaskHandle_t hTask = (TaskHandle_t)thread_id;
    uint32_t rflags;
    BaseType_t yield;

    if((hTask == NULL) || ((flags & THREAD_FLAGS_INVALID_BITS) != 0U)) {
        rflags = (uint32_t)FuriStatusErrorParameter;
    } else {
        rflags = (uint32_t)FuriStatusError;

        if(FURI_IS_IRQ_MODE()) {
            yield = pdFALSE;

            (void)xTaskNotifyIndexedFromISR(hTask, THREAD_NOTIFY_INDEX, flags, eSetBits, &yield);
            (void)xTaskNotifyAndQueryIndexedFromISR(
                hTask, THREAD_NOTIFY_INDEX, 0, eNoAction, &rflags, NULL);

            portYIELD_FROM_ISR(yield);
        } else {
            (void)xTaskNotifyIndexed(hTask, THREAD_NOTIFY_INDEX, flags, eSetBits);
            (void)xTaskNotifyAndQueryIndexed(hTask, THREAD_NOTIFY_INDEX, 0, eNoAction, &rflags);
        }
    }
    /* Return flags after setting */
    return rflags;
}

uint32_t furi_thread_flags_clear(uint32_t flags) {
    TaskHandle_t hTask;
    uint32_t rflags, cflags;

    if(FURI_IS_IRQ_MODE()) {
        rflags = (uint32_t)FuriStatusErrorISR;
    } else if((flags & THREAD_FLAGS_INVALID_BITS) != 0U) {
        rflags = (uint32_t)FuriStatusErrorParameter;
    } else {
        hTask = xTaskGetCurrentTaskHandle();

        if(xTaskNotifyAndQueryIndexed(hTask, THREAD_NOTIFY_INDEX, 0, eNoAction, &cflags) ==
           pdPASS) {
            rflags = cflags;
            cflags &= ~flags;

            if(xTaskNotifyIndexed(hTask, THREAD_NOTIFY_INDEX, cflags, eSetValueWithOverwrite) !=
               pdPASS) {
                rflags = (uint32_t)FuriStatusError;
            }
        } else {
            rflags = (uint32_t)FuriStatusError;
        }
    }

    /* Return flags before clearing */
    return rflags;
}

uint32_t furi_thread_flags_get(void) {
    TaskHandle_t hTask;
    uint32_t rflags;

    if(FURI_IS_IRQ_MODE()) {
        rflags = (uint32_t)FuriStatusErrorISR;
    } else {
        hTask = xTaskGetCurrentTaskHandle();

        if(xTaskNotifyAndQueryIndexed(hTask, THREAD_NOTIFY_INDEX, 0, eNoAction, &rflags) !=
           pdPASS) {
            rflags = (uint32_t)FuriStatusError;
        }
    }

    return rflags;
}

uint32_t furi_thread_flags_wait(uint32_t flags, uint32_t options, uint32_t timeout) {
    uint32_t rflags, nval;
    uint32_t clear;
    TickType_t t0, td, tout;
    BaseType_t rval;

    if(FURI_IS_IRQ_MODE()) {
        rflags = (uint32_t)FuriStatusErrorISR;
    } else if((flags & THREAD_FLAGS_INVALID_BITS) != 0U) {
        rflags = (uint32_t)FuriStatusErrorParameter;
    } else {
        if((options & FuriFlagNoClear) == FuriFlagNoClear) {
            clear = 0U;
        } else {
            clear = flags;
        }

        rflags = 0U;
        tout = timeout;

        t0 = xTaskGetTickCount();
        do {
            rval = xTaskNotifyWaitIndexed(THREAD_NOTIFY_INDEX, 0, clear, &nval, tout);

            if(rval == pdPASS) {
                rflags &= flags;
                rflags |= nval;

                if((options & FuriFlagWaitAll) == FuriFlagWaitAll) {
                    if((flags & rflags) == flags) {
                        break;
                    } else {
                        if(timeout == 0U) {
                            rflags = (uint32_t)FuriStatusErrorResource;
                            break;
                        }
                    }
                } else {
                    if((flags & rflags) != 0) {
                        break;
                    } else {
                        if(timeout == 0U) {
                            rflags = (uint32_t)FuriStatusErrorResource;
                            break;
                        }
                    }
                }

                /* Update timeout */
                td = xTaskGetTickCount() - t0;

                if(td > tout) {
                    tout = 0;
                } else {
                    tout -= td;
                }
            } else {
                if(timeout == 0) {
                    rflags = (uint32_t)FuriStatusErrorResource;
                } else {
                    rflags = (uint32_t)FuriStatusErrorTimeout;
                }
            }
        } while(rval != pdFAIL);
    }

    /* Return flags before clearing */
    return rflags;
}

uint32_t furi_thread_enumerate(FuriThreadId* thread_array, uint32_t array_item_count) {
    uint32_t i, count;
    TaskStatus_t* task;

    if(FURI_IS_IRQ_MODE() || (thread_array == NULL) || (array_item_count == 0U)) {
        count = 0U;
    } else {
        vTaskSuspendAll();

        count = uxTaskGetNumberOfTasks();
        task = pvPortMalloc(count * sizeof(TaskStatus_t));
        configRUN_TIME_COUNTER_TYPE total_run_time;

        if(task != NULL) {
            count = uxTaskGetSystemState(task, count, &total_run_time);

            for(i = 0U; (i < count) && (i < array_item_count); i++) {
                thread_array[i] = (FuriThreadId)task[i].xHandle;
            }
            count = i;
        }
        (void)xTaskResumeAll();

        vPortFree(task);
    }

    return count;
}

const char* furi_thread_get_name(FuriThreadId thread_id) {
    TaskHandle_t hTask = (TaskHandle_t)thread_id;
    const char* name;

    if(FURI_IS_IRQ_MODE() || (hTask == NULL)) {
        name = NULL;
    } else {
        name = pcTaskGetName(hTask);
    }

    return name;
}

const char* furi_thread_get_appid(FuriThreadId thread_id) {
    TaskHandle_t hTask = (TaskHandle_t)thread_id;
    const char* appid = "system";

    if(!FURI_IS_IRQ_MODE() && (hTask != NULL)) {
        FuriThread* thread = (FuriThread*)pvTaskGetThreadLocalStoragePointer(hTask, 0);
        if(thread) {
            appid = thread->appid;
        }
    }

    return appid;
}

uint32_t furi_thread_get_stack_space(FuriThreadId thread_id) {
    TaskHandle_t hTask = (TaskHandle_t)thread_id;
    uint32_t sz;

    if(FURI_IS_IRQ_MODE() || (hTask == NULL)) {
        sz = 0U;
    } else {
        sz = (uint32_t)(uxTaskGetStackHighWaterMark(hTask) * sizeof(StackType_t));
    }

    return sz;
}

static size_t __furi_thread_stdout_write(FuriThread* thread, const char* data, size_t size) {
    if(thread->output.write_callback != NULL) {
        thread->output.write_callback(data, size);
    } else {
        furi_log_tx((const uint8_t*)data, size);
    }
    return size;
}

static int32_t __furi_thread_stdout_flush(FuriThread* thread) {
    FuriString* buffer = thread->output.buffer;
    size_t size = furi_string_size(buffer);
    if(size > 0) {
        __furi_thread_stdout_write(thread, furi_string_get_cstr(buffer), size);
        furi_string_reset(buffer);
    }
    return 0;
}

void furi_thread_set_stdout_callback(FuriThreadStdoutWriteCallback callback) {
    FuriThread* thread = furi_thread_get_current();
    furi_check(thread);
    __furi_thread_stdout_flush(thread);
    thread->output.write_callback = callback;
}

FuriThreadStdoutWriteCallback furi_thread_get_stdout_callback(void) {
    FuriThread* thread = furi_thread_get_current();
    furi_check(thread);
    return thread->output.write_callback;
}

size_t furi_thread_stdout_write(const char* data, size_t size) {
    FuriThread* thread = furi_thread_get_current();
    furi_check(thread);

    if(size == 0 || data == NULL) {
        return __furi_thread_stdout_flush(thread);
    } else {
        if(data[size - 1] == '\n') {
            // if the last character is a newline, we can flush buffer and write data as is, wo buffers
            __furi_thread_stdout_flush(thread);
            __furi_thread_stdout_write(thread, data, size);
        } else {
            // string_cat doesn't work here because we need to write the exact size data
            for(size_t i = 0; i < size; i++) {
                furi_string_push_back(thread->output.buffer, data[i]);
                if(data[i] == '\n') {
                    __furi_thread_stdout_flush(thread);
                }
            }
        }
    }

    return size;
}

int32_t furi_thread_stdout_flush(void) {
    FuriThread* thread = furi_thread_get_current();
    furi_check(thread);

    return __furi_thread_stdout_flush(thread);
}

void furi_thread_suspend(FuriThreadId thread_id) {
    furi_check(thread_id);

    TaskHandle_t hTask = (TaskHandle_t)thread_id;

    vTaskSuspend(hTask);
}

void furi_thread_resume(FuriThreadId thread_id) {
    furi_check(thread_id);

    TaskHandle_t hTask = (TaskHandle_t)thread_id;

    if(FURI_IS_IRQ_MODE()) {
        xTaskResumeFromISR(hTask);
    } else {
        vTaskResume(hTask);
    }
}

bool furi_thread_is_suspended(FuriThreadId thread_id) {
    furi_check(thread_id);

    TaskHandle_t hTask = (TaskHandle_t)thread_id;

    return eTaskGetState(hTask) == eSuspended;
}<|MERGE_RESOLUTION|>--- conflicted
+++ resolved
@@ -312,23 +312,6 @@
 
     uint32_t stack_depth = thread->stack_size / sizeof(StackType_t);
     UBaseType_t priority = thread->priority ? thread->priority : FuriThreadPriorityNormal;
-<<<<<<< HEAD
-    if(thread->is_service) {
-        thread->task_handle = xTaskCreateStatic(
-            furi_thread_body,
-            thread->name,
-            stack,
-            thread,
-            priority,
-            memmgr_aux_pool_alloc(sizeof(StackType_t) * stack),
-            memmgr_aux_pool_alloc(sizeof(StaticTask_t)));
-    } else {
-        BaseType_t ret = xTaskCreate(
-            furi_thread_body, thread->name, stack, thread, priority, &thread->task_handle);
-        furi_check(ret == pdPASS);
-    }
-=======
->>>>>>> 798e0c3e
 
     thread->task_handle = xTaskCreateStatic(
         furi_thread_body,
